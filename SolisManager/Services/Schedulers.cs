using Coravel.Invocable;
using SolisManager.APIWrappers;
using SolisManager.Shared;

namespace SolisManager.Services;

public class RatesScheduler( IInverterRefreshService service, ILogger<RatesScheduler> logger ) : IInvocable
{
    public async Task Invoke()
    {
        logger.LogDebug("Executing Rates scheduler");
        await service.RefreshAgileRates();
    }
}

public class BatteryScheduler( IInverterRefreshService service, ILogger<BatteryScheduler> logger) : IInvocable
{
    public async Task Invoke()
    {
        logger.LogDebug("Executing Battery scheduler");
        await service.RefreshBatteryState();
    }
}

public class SolcastScheduler( SolcastAPI solcastService, ILogger<SolcastScheduler> logger ) : IInvocable
{
    public async Task Invoke()
    {
        logger.LogDebug("Executing Solcast scheduler");
        await solcastService.UpdateSolcastDataFromAPI(true);
    }
}


public class SolcastExtraScheduler( SolcastAPI solcastService, IInverterService invService, ILogger<SolcastScheduler> logger ) : IInvocable
{
    public async Task Invoke()
    {
        var config = await invService.GetConfig();

        if (config.SolcastExtraUpdates)
        {
            logger.LogDebug("Executing Extra Solcast scheduler");
            await solcastService.UpdateSolcastDataFromAPI(false);
        }
    }
}

<<<<<<< HEAD


public class TariffScheduler( IInverterRefreshService inverterRefresh, ILogger<SolcastScheduler> logger ) : IInvocable
{
    public async Task Invoke()
    {
        logger.LogDebug("Executing Tariff scheduler");
        await inverterRefresh.RefreshTariff();
    }
}

public class InverterTimeAdjustScheduler( IInverterRefreshService inverterRefresh, ILogger<SolcastScheduler> logger ) : IInvocable
{
    public async Task Invoke()
    {
        logger.LogDebug("Executing Inverter Time Adjustment");
        await inverterRefresh.UpdateInverterTime();
=======
public class InverterTimeAdjustScheduler( IInverterRefreshService inverterRefresh, ILogger<SolcastScheduler> logger ) : IInvocable
{
    public async Task Invoke()
    {
        logger.LogDebug("Executing Inverter Time Adjustment");
        await inverterRefresh.UpdateInverterTime();
    }
}

public class TariffScheduler( IInverterRefreshService inverterRefresh, ILogger<SolcastScheduler> logger ) : IInvocable
{
    public async Task Invoke()
    {
        logger.LogDebug("Executing Tariff scheduler");
        await inverterRefresh.RefreshTariff();
>>>>>>> 0ec97167
    }
}

public class VersionCheckScheduler( InverterManager service, ILogger<BatteryScheduler> logger) : IInvocable
{
    public async Task Invoke()
    {
        logger.LogDebug("Executing version check scheduler");
        await service.CheckForNewVersion();
    }
}<|MERGE_RESOLUTION|>--- conflicted
+++ resolved
@@ -46,25 +46,6 @@
     }
 }
 
-<<<<<<< HEAD
-
-
-public class TariffScheduler( IInverterRefreshService inverterRefresh, ILogger<SolcastScheduler> logger ) : IInvocable
-{
-    public async Task Invoke()
-    {
-        logger.LogDebug("Executing Tariff scheduler");
-        await inverterRefresh.RefreshTariff();
-    }
-}
-
-public class InverterTimeAdjustScheduler( IInverterRefreshService inverterRefresh, ILogger<SolcastScheduler> logger ) : IInvocable
-{
-    public async Task Invoke()
-    {
-        logger.LogDebug("Executing Inverter Time Adjustment");
-        await inverterRefresh.UpdateInverterTime();
-=======
 public class InverterTimeAdjustScheduler( IInverterRefreshService inverterRefresh, ILogger<SolcastScheduler> logger ) : IInvocable
 {
     public async Task Invoke()
@@ -80,7 +61,6 @@
     {
         logger.LogDebug("Executing Tariff scheduler");
         await inverterRefresh.RefreshTariff();
->>>>>>> 0ec97167
     }
 }
 

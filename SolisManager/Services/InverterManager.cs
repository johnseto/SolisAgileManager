<<<<<<< HEAD
using System.Collections;
using System.Reflection;
using System.Text.Json;
using Coravel.Invocable;
using Humanizer.DateTimeHumanizeStrategy;
=======
using System.Diagnostics;
>>>>>>> 4ac61f8c
using Octokit;
using SolisManager.APIWrappers;
using SolisManager.Extensions;
using SolisManager.Shared;
using SolisManager.Shared.Models;

namespace SolisManager.Services;

public class InverterManager(
    SolisManagerConfig config,
    OctopusAPI octopusAPI,
    SolisAPI solisApi,
    SolcastAPI solcastApi,
    ILogger<InverterManager> logger) : IInverterService, IInverterRefreshService
{
    public SolisManagerState InverterState { get; } = new();

    private readonly Dictionary<DateTime, OctopusPriceSlot> manualOverrides = new();
    private readonly List<HistoryEntry> executionHistory = new();
    private const string executionHistoryFile = "SolisManagerExecutionHistory.csv";
    private NewVersionResponse appVersion = new();
<<<<<<< HEAD

=======
>>>>>>> 4ac61f8c
    private List<OctopusPriceSlot>? simulationData;
    
    
    private async Task EnrichWithSolcastData(IEnumerable<OctopusPriceSlot>? slots)
    {
        var solcast = await solcastApi.GetSolcastForecast();
        
        if (solcast.forecasts == null || !solcast.forecasts.Any())
            return;
        
        InverterState.ForecastDayLabel = "today";
        var forecast = solcast.forecasts?.Where(x => x.PeriodStart.Date == DateTime.Today)
            .Sum(x => x.ForecastkWh!);
        if (forecast == null || forecast.Value == 0)
        { 
            InverterState.ForecastDayLabel = "tomorrow";
            forecast = solcast.forecasts?.Where(x => x.PeriodStart.Date == DateTime.Today.AddDays(1))
                .Sum(x => x.ForecastkWh!);
        }

        InverterState.ForecastPVkWh = forecast;
        InverterState.SolcastTimeStamp = solcast.lastApiUpdate;

<<<<<<< HEAD
        var matchedData = false;
        foreach (var slot in slots)
        {
            if (lookup.TryGetValue(slot.valid_to, out var solcastEstimate))
            {
                // Estimate is in kW. Since slots are 30 mins, divide by 2 to get kWh.
                slot.pv_est_kwh = (solcastEstimate.pv_estimate / 2.0M);
                InverterState.SolcastTimeStamp = DateTime.UtcNow;
                matchedData = true;
            }
            else
=======
        if (slots != null && slots.Any())
        {
            var lookup = solcast.forecasts.ToDictionary(x => x.PeriodStart);

            var matchedData = false;
            foreach (var slot in slots)
>>>>>>> 4ac61f8c
            {
                if (lookup.TryGetValue(slot.valid_from, out var solcastEstimate))
                {
                    slot.pv_est_kwh = solcastEstimate.ForecastkWh;
                    matchedData = true;
                }
                else
                {
                    // No data
                    slot.pv_est_kwh = null;
                }
            }
            
            if( ! matchedData )
                logger.LogError("Solcast Data was retrieved, but no entries matched current slots");
        }

        if (slots.Any() && lookup.Any() && !matchedData)
        {
            logger.LogError("Solcast Data was retrieved, but no entries matched current slots");
            logger.LogError("   SolCast Data:\n{JSON}", JsonSerializer.Serialize(forecast));
        }
    }

    private async Task AddToExecutionHistory(OctopusPriceSlot slot)
    {
        try
        {
            var historyFilePath = Path.Combine(Program.ConfigFolder, executionHistoryFile);

            var newEntry = new HistoryEntry(slot, InverterState.BatterySOC);
            var lastEntry = executionHistory.LastOrDefault();

            if (lastEntry == null || lastEntry.Start != newEntry.Start)
            {
                // Add the item
                executionHistory.Add(newEntry);

                // And write
                await File.WriteAllLinesAsync(historyFilePath, executionHistory.Select(x => x.GetAsCSV()));
            }
        }
        catch (Exception ex)
        {
            logger.LogError(ex, "Failed to add entry to execution history");
        }
    }

    private async Task LoadExecutionHistory()
    {
        try
        {
            var historyFilePath = Path.Combine(Program.ConfigFolder, executionHistoryFile);

            if (!executionHistory.Any() && File.Exists(historyFilePath))
            {
                var lines = await File.ReadAllLinesAsync(historyFilePath);
                logger.LogInformation("Loaded {C} entries from execution history file {F}", lines.Length,
                    executionHistoryFile);

                // At 48 slots per day, we store 180 days or 6 months of data
                var entries = lines.TakeLast(180 * 48)
                    .Select(x => HistoryEntry.TryParse(x))
                    .Where(x => x != null)
                    .Select(x => x!)
                    .ToList();

                executionHistory.AddRange(entries);
            }
        }
        catch (Exception ex)
        {
            logger.LogError(ex, "Failed to load execution history");
        }
    }

    private async Task RefreshData()
    {
        // Don't even attempt this if there's no config
        if (!config.IsValid())
            return;

        IEnumerable<OctopusPriceSlot> slots;

        if (config.Simulate && simulationData != null)
        {
            slots = simulationData;
        }
        else
        {
            var lastSlot = InverterState.Prices?.MaxBy(x => x.valid_from);
            
            logger.LogTrace("Refreshing data...");

            var octRatesTask = octopusAPI.GetOctopusRates();

            await Task.WhenAll(RefreshBatteryState(), octRatesTask, LoadExecutionHistory());

            // Stamp the last time we did an update
            InverterState.TimeStamp = DateTime.UtcNow;

            // Now, process the octopus rates
            slots = (await octRatesTask).ToList();

            if(slots.Any())
            {
                var newlatestSlot = slots.MaxBy(x => x.valid_from);

                if (newlatestSlot != null && (lastSlot == null || newlatestSlot.valid_from > lastSlot.valid_from))
                {
                    var newslots = (lastSlot == null ? slots : 
                            slots.Where(x => x.valid_from > lastSlot.valid_from)).ToList();

                    var newSlotCount = newslots.Count;
                    var cheapest = newslots.Min(x => x.value_inc_vat);
                    var peak = newslots.Max(x => x.value_inc_vat);

                    logger.LogInformation("{N} new Octopus rates available to {L:dd-MMM-yyyy HH:mm} (cheapest: {C}p/kWh, peak: {P}p/kWh)",
                        newSlotCount, newlatestSlot.valid_to, cheapest, peak);
                }
            }

            if (config.Simulate)
            {
                simulationData = slots.ToList();

                if( Debugger.IsAttached)
                {
                    //CreateSomeNegativeSlots(slots);
                    //CreateSomeNegativeSlots(slots);
                }

            }
        }

        await EnrichWithSolcastData(slots);
        
        var processedSlots = EvaluateSlotActions(slots.ToArray());

        // Update the state
        InverterState.Prices = processedSlots;

        await ExecuteSlotChanges(processedSlots);

        CleanupOldOverrides();
    }

    private async Task ExecuteSlotChanges(IEnumerable<OctopusPriceSlot> slots)
    {
        var firstSlot = slots.FirstOrDefault();
        if (firstSlot != null)
        {
            if (!config.Simulate)
                await AddToExecutionHistory(firstSlot);

            var matchedSlots = slots.TakeWhile(x => x.Action == firstSlot.Action).ToList();

            if (matchedSlots.Any())
            {
                logger.LogDebug("Found {N} slots with matching action to conflate", matchedSlots.Count);

                // The timespan is from the start of the first slot, to the end of the last slot.
                var start = matchedSlots.First().valid_from;
                var end = matchedSlots.Last().valid_to;

                if (firstSlot.Action == SlotAction.Charge)
                {
                    await solisApi.SetCharge(start, end, null, null, config.Simulate);
                }
                else if (firstSlot.Action == SlotAction.Discharge)
                {
                    await solisApi.SetCharge(null, null, start, end, config.Simulate);
                }
                else
                {
                    // Clear the charge
                    await solisApi.SetCharge(null, null, null, null, config.Simulate);
                }
            }
        }
    }
    
    private List<OctopusPriceSlot> EvaluateSlotActions(OctopusPriceSlot[]? slots)
    {
        if (slots == null)
            return [];

        logger.LogTrace("Evaluating slot actions...");

        try
        {
            // First, reset all the slot states
            foreach (var slot in slots)
                slot.Action = SlotAction.DoNothing;
            
            OctopusPriceSlot[]? cheapestSlots = null;
            OctopusPriceSlot[]? priciestSlots = null;

            // Calculate how many slots we'd need to charge from full starting *right now*
            int chargeSlotsNeeededNow = (int)Math.Round(config.SlotsForFullBatteryCharge * config.PeakPeriodBatteryUse, MidpointRounding.ToPositiveInfinity);

            // First, find the cheapest period for charging the battery. This is the set of contiguous
            // slots, long enough when combined that they can charge the battery from empty to full, and
            // that has the cheapest average price for that period. This will typically be around 1am in 
            // the morning, but can shift around a bit. 
            for (var i = 0; i <= slots.Length - config.SlotsForFullBatteryCharge; i++)
            {
                var chargePeriod = slots[i .. (i + config.SlotsForFullBatteryCharge)];
                var chargePeriodTotal = chargePeriod.Sum(x => x.value_inc_vat);

                if (cheapestSlots == null || chargePeriodTotal < cheapestSlots.Sum(x => x.value_inc_vat))
                    cheapestSlots = chargePeriod;
            }

            if (cheapestSlots != null && cheapestSlots.First().valid_from == slots[0].valid_from)
            {
                // If the cheapest period starts *right now* then reduce the number of slots
                // required down based on the battery SOC. E.g., if we've got 6 slots, but
                // the battery is 50% full, we don't need all six. So take the n cheapest. 
                cheapestSlots = cheapestSlots.OrderBy(x => x.value_inc_vat)
                                             .Take(chargeSlotsNeeededNow)
                                             .ToArray();
            }

            // Similar calculation for the peak period.
            int peakPeriodLength = 7; // Peak period is usually 4pm - 7:30pm, so 7 slots.
            for (var i = 0; i <= slots.Length - peakPeriodLength; i++)
            {
                var peakPeriod = slots[i .. (i + peakPeriodLength)];
                var peakPeriodTotal = peakPeriod.Sum(x => x.value_inc_vat);

                if (priciestSlots == null || peakPeriodTotal > priciestSlots.Sum(x => x.value_inc_vat))
                    priciestSlots = peakPeriod;
            }

            // First, mark the priciest slots as 'peak'. That way we'll avoid them at all cost.
            if (priciestSlots != null)
            {
                foreach (var slot in priciestSlots)
                {
                    slot.PriceType = PriceType.MostExpensive;
                    slot.ActionReason = "Peak price slot - avoid charging";
                }
            }

            if (cheapestSlots != null)
            {
                // Now mark the cheapest slots - unless they happen to coincide with the most expensive
                // which can happen in scenarios where there's only 5-10 slots before the new tariff 
                // data comes in. This is really a display issue, as by the time we get to these slots
                // we'll have more data and a better cheaper slot will have been found
                foreach (var slot in cheapestSlots.Where(x => x.PriceType != PriceType.MostExpensive))
                {
                    slot.PriceType = PriceType.Cheapest;
                    slot.Action = SlotAction.Charge;
                    slot.ActionReason = "This is the cheapest set of slots, to fully charge the battery";
                }
            }

            // Now, we've calculated the cheapest and most expensive slots. From the remaining slots, calculate
            // the average rate across them. We then use that average rate to determine if any other slots across
            // the day are a bit cheaper. So look for anything that's 90% of the average, or below, and mark it
            // as BelowAverage. For those slots, if the battery is low, we'll take the opportunity to charge as 
            // they're a bit cheaper-than-average.
            var averagePriceSlots = slots.Where(x => x.PriceType == PriceType.Average).ToList();

            if (averagePriceSlots.Any())
            {
                var averagePrice = decimal.Round(averagePriceSlots.Average(x => x.value_inc_vat), 2);
                decimal cheapThreshold = averagePrice * (decimal)0.9;

                foreach (var slot in slots.Where(x =>
                             x.PriceType == PriceType.Average && x.value_inc_vat < cheapThreshold))
                {
                    slot.PriceType = PriceType.BelowAverage;
                    slot.Action = SlotAction.ChargeIfLowBattery;
                    slot.ActionReason =
                        $"Price is at least 10% below the average price of {averagePrice}p/kWh, so flagging as potential top-up";
                }
            }

            if (cheapestSlots != null)
            {
                // If we have a set of cheapest slots, then the price will usually start to 
                // drop a few slots before it's actually cheapest; these will likely be 
                // slots that are BelowAverage pricing in the run-up to the cheapest period.
                // However, we don't want to charge then, because otherwise by the time we
                // get to the cheapest period, the battery will be full. So back up n slots
                // and even if they're BelowAverage, remove their charging instruction.
                var firstCheapest = cheapestSlots.First();

                bool beforeCheapest = false;
                int dipSlots = config.SlotsForFullBatteryCharge;
                
                foreach (var slot in slots.Reverse())
                {
                    if (slot.Id == firstCheapest.Id)
                    {
                        beforeCheapest = true;
                        continue;
                    }

                    if (beforeCheapest && slot.PriceType == PriceType.BelowAverage)
                    {
                        slot.PriceType = PriceType.Dropping;
                        slot.Action = SlotAction.DoNothing;
                        slot.ActionReason = "Price is falling in the run-up to the cheapest period, so don't charge";
                        dipSlots--;
                        if (dipSlots == 0)
                            break;
                    }
                }
            }

            if (priciestSlots != null)
            {
                // If we have a set of priciest slots, we want to charge before them. Now, it doesn't 
                // matter if the charging slots aren't all contiguous - so we can have a bit of 
                // flexibility. We also only need to charge the battery enough to get us to the 
                // PeakPeriodBatteryUse percentage (e.g., 50%). 
<<<<<<< HEAD
                var chargeSlotChoices = GetPreviousNItems(slots, chargeSlotsNeeededNow + 2, x => x.valid_from == priciestSlots.First().valid_from);
=======
                var chargeSlotChoices = slots.GetPreviousNItems(chargeSlotsNeeededNow + 2, x => x.valid_from == priciestSlots.First().valid_from);
>>>>>>> 4ac61f8c

                if (chargeSlotChoices.Any())
                {
                    // Get the pre-peak slot choices, sorted by price
                    var prePeakSlots = chargeSlotChoices.OrderBy(x => x.value_inc_vat)
                        .Take(chargeSlotsNeeededNow)
                        .ToList();

                    foreach (var prePeakSlot in prePeakSlots)
                    {
                        // It's expensive, but not terrible. Suck it up and charge
                        prePeakSlot.Action = SlotAction.Charge;
                        prePeakSlot.ActionReason = $"Cheaper slot to ensure battery is charged to {config.PeakPeriodBatteryUse:P0} before the peak period";
                    }
                }
            }

            // If there are any slots below our "Blimey it's cheap" threshold, elect to charge them anyway.
            foreach (var slot in slots.Where(s => s.value_inc_vat < config.AlwaysChargeBelowPrice))
            {
                slot.PriceType = PriceType.BelowThreshold;
                slot.Action = SlotAction.Charge;
                slot.ActionReason =
                    $"Price is below the threshold of {config.AlwaysChargeBelowPrice}p/kWh, so always charge";
            }

            foreach (var slot in slots.Where(s => s.value_inc_vat < 0))
            {
                slot.PriceType = PriceType.Negative;
                slot.Action = SlotAction.Charge;
                slot.ActionReason = "Negative price - always charge";
            }

            // For any slots that are set to "charge if low battery", update them to 'charge' if the 
            // battery SOC is, indeed, low. Only do this for enough slots to fully charge the battery.
            if (InverterState.BatterySOC < config.LowBatteryPercentage)
            {
                foreach (var slot in slots.Where(x => x.Action == SlotAction.ChargeIfLowBattery)
                             .Take(config.SlotsForFullBatteryCharge))
                {
                    slot.Action = SlotAction.Charge;
                    slot.ActionReason =
                        $"Upcoming slot is set to charge if low battery; battery is currently at {InverterState.BatterySOC}%";
                }
            }
            
            // Now it gets interesting. Find the groups of slots that have negative prices. So we
            // might end up with 3 negative prices, and another group of 7 negative prices. For any
            // groups that are long enough to charge the battery fully, discharge the battery for 
            // all the slots that aren't needed to recharge the battery. 
            // NOTE/TODO: We should check, and if any of the groups of negative slots are *now*
            // then we should factor in the SOC.
            var negativeSpans = slots.GetAdjacentGroups(x => x.PriceType == PriceType.Negative);

            foreach (var negSpan in negativeSpans)
            {
                if (negSpan.Count() > config.SlotsForFullBatteryCharge)
                {
                    var dischargeSlots = negSpan.SkipLast(config.SlotsForFullBatteryCharge).ToList();

                    dischargeSlots.ForEach(x =>
                    {
                        x.Action = SlotAction.Discharge;
                        x.ActionReason =
                            "Contiguous negative slots allow the battery to be discharged and charged again.";
                    });
                }
            }
            
            foreach (var slot in slots)
            {
                if (manualOverrides.TryGetValue(slot.valid_from, out var manualOverride))
                {
                    slot.Action = manualOverride.Action;
                    slot.ActionReason = "Manual override applied.";
                    slot.IsManualOverride = true;
                }
                else
                    slot.IsManualOverride = false;
            }
        }
        catch (Exception ex)
        {
            logger.LogError(ex, "Unexpected exception during slot action evaluation:");
        }

        return slots.ToList();
    }

    
    private void CreateSomeNegativeSlots(IEnumerable<OctopusPriceSlot> slots)
    {
        if (Debugger.IsAttached && ! slots.Any(x => x.value_inc_vat < 0))
        {
            var averageSlots = slots
                .OrderBy(x => x.valid_from)
                .Where(x => x.PriceType == PriceType.Average)
                .ToArray();
            
            var rand = new Random();
            var index = rand.Next(averageSlots.Length);
            List<OctopusPriceSlot> negs = [averageSlots[index]];
            for (int n = 0; n < rand.Next(5, 9); n++)
            {
                if (--index > 0)
                    negs.Add(averageSlots[index]);
            }

            foreach (var slot in negs)
                slot.value_inc_vat = (rand.Next(10, 100) / 10M) * -1;
        }
        
    }
    
    public Task RefreshInverterState()
    {
        // Nothing to do on the server side, the refresh is triggered by the scheduler
        return Task.CompletedTask;
    }

    public async Task RefreshBatteryState()
    {
        if (!config.IsValid())
            return;

        // Get the battery charge state from the inverter
        var solisState = await solisApi.InverterState();

        if (solisState != null)
        {
            InverterState.BatterySOC = solisState.data.batteryList
                .Select(x => x.batteryCapacitySoc)
                .FirstOrDefault();
            InverterState.BatteryTimeStamp = DateTime.UtcNow;
            InverterState.CurrentPVkW = solisState.data.pac;
            InverterState.TodayPVkWh = solisState.data.eToday;
            InverterState.StationId = solisState.data.stationId;
            InverterState.HouseLoadkW = solisState.data.pac - solisState.data.psum - solisState.data.batteryPower;
            
            logger.LogInformation("Refreshed state: SOC = {S}%, Current PV = {PV}kW, House Load = {L}kW, Forecast ({DL}): {F}",
                InverterState.BatterySOC, InverterState.CurrentPVkW, InverterState.HouseLoadkW, 
                InverterState.ForecastDayLabel, InverterState.ForecastPVkWh != null ? $"{InverterState.ForecastPVkWh}kWh" : "n/a" );
        }
    }
    
    public async Task RefreshAgileRates()
    {
        await RefreshData();
    }

    public Task<List<HistoryEntry>> GetHistory()
    {
        return Task.FromResult(executionHistory);
    }

    public Task<SolisManagerConfig> GetConfig()
    {
        return Task.FromResult(config);
    }

    public async Task SaveConfig(SolisManagerConfig newConfig)
    {
        logger.LogInformation("Saving config to server...");

        newConfig.CopyPropertiesTo(config);
        await config.SaveToFile(Program.ConfigFolder);
        await RefreshData();
    }

    public async Task CancelSlotAction(OctopusPriceSlot slot)
    {
        var overrides = CreateOverrides(slot.valid_from, SlotAction.DoNothing, 1);
        logger.LogInformation("Clearing slot action for {S}-{E}...", slot.valid_from, slot.valid_to);
        await SetManualOverrides(overrides);
    }

    private int NearestHalfHour(int minute) => minute - (minute % 30);

    private List<OctopusPriceSlot> CreateOverrides(DateTime start, SlotAction action, int slotCount)
    {
        var overrides = Enumerable.Range(0, slotCount)
            .Select(x => new OctopusPriceSlot())
            .ToList();

        var currentSlot =
            new DateTime(start.Year, start.Month, start.Day, start.Hour, NearestHalfHour(start.Minute), 0);
        foreach (var slot in overrides)
        {
            slot.valid_from = currentSlot;
            currentSlot = currentSlot.AddMinutes(30);
            slot.valid_to = currentSlot;
            slot.Action = action;
        }

        return overrides;
    }

    public async Task TestCharge()
    {
        logger.LogInformation("Starting test charge for 5 minutes");
        var start = DateTime.UtcNow;
        var end = start.AddMinutes(5);
        await solisApi.SetCharge(start, end, null, null, false);
    }

    public async Task ChargeBattery()
    {
        // Work out the percentage charge, and then calculate how many slots it'll take to achieve that
        double percentageToCharge = (100 - InverterState.BatterySOC) / 100.0;
        var slotsRequired = (int)Math.Round(config.SlotsForFullBatteryCharge * percentageToCharge,
            MidpointRounding.ToPositiveInfinity);

        var overrides = CreateOverrides(DateTime.UtcNow, SlotAction.Charge, slotsRequired);
        await SetManualOverrides(overrides);
    }

    public async Task DischargeBattery()
    {
        var overrides = CreateOverrides(DateTime.UtcNow, SlotAction.Discharge, CalculateDischargeSlots());
        await SetManualOverrides(overrides);
    }

    private int CalculateDischargeSlots()
    {
        double slotsRequired = config.SlotsForFullBatteryCharge * (InverterState.BatterySOC / 100.0);
        return (int)Math.Round(slotsRequired, MidpointRounding.ToPositiveInfinity);
    }

    public async Task DumpAndChargeBattery()
    {
        var discharge = CreateOverrides(DateTime.UtcNow, SlotAction.Discharge, CalculateDischargeSlots());
        var charge = CreateOverrides(discharge.Last().valid_to, SlotAction.Charge, config.SlotsForFullBatteryCharge);
        await SetManualOverrides(discharge.Concat(charge).ToList());
    }

    private async Task SetManualOverrides(List<OctopusPriceSlot> overrides)
    {
        foreach (var overRide in overrides)
        {
            manualOverrides[overRide.valid_from] = overRide;
            logger.LogInformation("Added override: {S}", overRide);
        }

        await RefreshData();
    }

    private void CleanupOldOverrides()
    {
        var lookup = InverterState.Prices.ToDictionary(x => x.valid_from);

        foreach (var overRide in manualOverrides)
            if (!lookup.ContainsKey(overRide.Value.valid_from))
                manualOverrides.Remove(overRide.Value.valid_from);

    }

    public async Task ClearOverrides()
    {
        manualOverrides.Clear();
        await RefreshData();
    }

    public async Task AdvanceSimulation()
    {
        if (config.Simulate && simulationData is { Count: > 0 })
        {
            simulationData.RemoveAt(0);
            await RefreshData();
        }
    }

    public async Task ResetSimulation()
    {
        if (config.Simulate && simulationData is { Count: 0 })
        {
            simulationData = null;
            await RefreshData();
        }
    }

    public Task<NewVersionResponse?> GetVersionInfo()
    {
        return Task.FromResult(appVersion);
    }

    public async Task CheckForNewVersion()
    {
        try
        {
            var client = new GitHubClient(new ProductHeaderValue("SolisAgileManager"));

            var newRelease = await client.Repository.Release.GetLatest("webreaper", "SolisAgileManager");
            if (newRelease != null && Version.TryParse(newRelease.TagName, out var newVersion))
            {
                appVersion.NewVersion = newVersion;
                appVersion.NewReleaseName = newRelease.Name;
                appVersion.ReleaseUrl = newRelease.HtmlUrl;

                if( appVersion.UpgradeAvailable )
                    logger.LogInformation("A new version of Damselfly is available: {N}", newRelease.Name);
            }
        }
        catch (Exception ex)
        {
            logger.LogWarning("Unable to check GitHub for latest version: {E}", ex);
        }
    }
}<|MERGE_RESOLUTION|>--- conflicted
+++ resolved
@@ -1,12 +1,4 @@
-<<<<<<< HEAD
-using System.Collections;
-using System.Reflection;
-using System.Text.Json;
-using Coravel.Invocable;
-using Humanizer.DateTimeHumanizeStrategy;
-=======
 using System.Diagnostics;
->>>>>>> 4ac61f8c
 using Octokit;
 using SolisManager.APIWrappers;
 using SolisManager.Extensions;
@@ -28,10 +20,6 @@
     private readonly List<HistoryEntry> executionHistory = new();
     private const string executionHistoryFile = "SolisManagerExecutionHistory.csv";
     private NewVersionResponse appVersion = new();
-<<<<<<< HEAD
-
-=======
->>>>>>> 4ac61f8c
     private List<OctopusPriceSlot>? simulationData;
     
     
@@ -55,26 +43,12 @@
         InverterState.ForecastPVkWh = forecast;
         InverterState.SolcastTimeStamp = solcast.lastApiUpdate;
 
-<<<<<<< HEAD
-        var matchedData = false;
-        foreach (var slot in slots)
-        {
-            if (lookup.TryGetValue(slot.valid_to, out var solcastEstimate))
-            {
-                // Estimate is in kW. Since slots are 30 mins, divide by 2 to get kWh.
-                slot.pv_est_kwh = (solcastEstimate.pv_estimate / 2.0M);
-                InverterState.SolcastTimeStamp = DateTime.UtcNow;
-                matchedData = true;
-            }
-            else
-=======
         if (slots != null && slots.Any())
         {
             var lookup = solcast.forecasts.ToDictionary(x => x.PeriodStart);
 
             var matchedData = false;
             foreach (var slot in slots)
->>>>>>> 4ac61f8c
             {
                 if (lookup.TryGetValue(slot.valid_from, out var solcastEstimate))
                 {
@@ -90,12 +64,6 @@
             
             if( ! matchedData )
                 logger.LogError("Solcast Data was retrieved, but no entries matched current slots");
-        }
-
-        if (slots.Any() && lookup.Any() && !matchedData)
-        {
-            logger.LogError("Solcast Data was retrieved, but no entries matched current slots");
-            logger.LogError("   SolCast Data:\n{JSON}", JsonSerializer.Serialize(forecast));
         }
     }
 
@@ -395,11 +363,7 @@
                 // matter if the charging slots aren't all contiguous - so we can have a bit of 
                 // flexibility. We also only need to charge the battery enough to get us to the 
                 // PeakPeriodBatteryUse percentage (e.g., 50%). 
-<<<<<<< HEAD
-                var chargeSlotChoices = GetPreviousNItems(slots, chargeSlotsNeeededNow + 2, x => x.valid_from == priciestSlots.First().valid_from);
-=======
                 var chargeSlotChoices = slots.GetPreviousNItems(chargeSlotsNeeededNow + 2, x => x.valid_from == priciestSlots.First().valid_from);
->>>>>>> 4ac61f8c
 
                 if (chargeSlotChoices.Any())
                 {

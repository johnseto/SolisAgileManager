@using System.Globalization
@using SolisManager.Client.Layout
@inject IInverterService inverterService
@inject IDialogService dialogService

@implements IDisposable

<PageTitle>Solis Manager</PageTitle>

<div class="title-bar">
    <div class="title-and-simulation">
        <h5>Prices &amp; Charging Plan</h5>
        <ViewSelector @bind-SelectedView="selectedView" SettingName="plan-view"/>
        @if (isSimulateMode)
        {
            <div class="simulate-indicator" title="Simulation mode enabled - no changes will be applied to the inverter">
                Simulation Mode
                @if (inverterService.InverterState.Prices.Any())
                {
                    <MudIcon @onclick="@AdvanceSimulation" Style="cursor:pointer;" Icon="@Icons.Material.Filled.SkipNext"
                             Variant="UIConstants.MudVariant" Size="Size.Small">
                        Advance
                    </MudIcon>
                }
                else
                {
                    <MudIcon @onclick="@ResetSimulation" Style="cursor:pointer;" Icon="@Icons.Material.Filled.Refresh"
                             Variant="UIConstants.MudVariant" Size="Size.Small">
                        Reset
                    </MudIcon>
                }
            </div>
        }
    </div>
    <div class="extra-info">
        @if (manualOverridesExist)
        {
            <div title="Clear any manual overrides that are currently in effect">
                <MudButton OnClick="@ClearOverrides" StartIcon="@Icons.Material.Filled.Cancel"
                           Variant="UIConstants.MudVariant" Size="Size.Small">
                    Clear Overrides
                </MudButton>
            </div>
        }

<<<<<<< HEAD
        <ValueChip Icon="@Icons.Material.Filled.House" Value="@(Math.Round(inverterService.InverterState.HouseLoadkW, 1))"
                   Description="Current load being consumed by the house" Units="kW"/>
        <ValueChip Icon="@Icons.Material.Filled.SolarPower" Value="@(Math.Round(inverterService.InverterState.CurrentPVkW, 1))"
                   Description="Current Solar PV generation" Units="kW"/>
        <ValueChip Icon="@Icons.Material.Filled.WbSunny" Value="@(Math.Round(inverterService.InverterState.TodayPVkWh, 1))"
=======
        <Battery ChargePercentage="@inverterService.InverterState.BatterySOC"/>
        <ValueChip Icon="@Icons.Material.Filled.House" Value="@inverterService.InverterState.HouseLoadkW"
                   Description="Current load being consumed by the house" Units="kW"/>
        <ValueChip Icon="@Icons.Material.Filled.SolarPower" Value="@inverterService.InverterState.CurrentPVkW"
                   Description="Current Solar PV generation" Units="kW"/>
        <ValueChip Icon="@Icons.Material.Filled.WbSunny" Value="@inverterService.InverterState.TodayPVkWh"
>>>>>>> 4ac61f8c
                   Description="Total Solar PV Generation today" Units="kWh"/>
        <ValueChip Icon="@Icons.Material.Filled.Timeline" Value="@inverterService.InverterState.ForecastPVkWh"
                   Description="@($"Solar PV Forecast {inverterService.InverterState.ForecastDayLabel}")" Units="kWh"/>
    </div>
</div>

@if (selectedView == ViewSelector.ViewType.Chart)
{
    <PlanGraph ChartData="inverterService.InverterState.Prices"/>
}
else
{
    <table class="table">
        <colgroup>
            <col style="width:100px;"/>
            <col style="width:150px;"/>
            <col style="width:150px;"/>
            <col style="width:150px;"/>
            <col style="width:75px;"/>
            @if (hasSolcastData)
            {
                <col style="width:100px;"/>
            }
            <col/>
        </colgroup>
        <thead>
        <tr>
            <th>Period</th>
            <th>Price (p/kWh)</th>
            <th>Slot Type</th>
            <th>Plan</th>
            <th>Actions</th>
            @if (hasSolcastData)
            {
                <th>PV Forecast (kWh)</th>
            }
        </tr>
        </thead>
        <tbody>
        @(lastDate = null)
        @foreach (var slot in inverterService.InverterState.Prices)
        {
            @DateHeader(slot)
            <tr>
                <td>
                    <div class="valid-from">
                        @slot.valid_from.ToString("HH:mm")
                        <div class="valid-to">&nbsp;- @slot.valid_to.ToString("HH:mm")</div>
                    </div>
                </td>
<<<<<<< HEAD
                <td style="text-align: center;">@Math.Round(slot.value_inc_vat, 2)</td>
=======
                <td style="@PriceStyle(slot)">@Math.Round(slot.value_inc_vat, 2)</td>
>>>>>>> 4ac61f8c
                <td><PriceType Type="@slot.PriceType"/></td>
                <td><SlotPlan Slot="@slot"/></td>
                <td><SlotActions Slot="@slot" OnCancelSlotAction="CancelSlotAction"/></td>
                @if (hasSolcastData)
                {
                    <td>@ForecastEstimate(slot)</td>
                }
            </tr>
        }
        </tbody>
    </table>
}
<p class="update-text">Last update: @inverterService.InverterState.TimeStamp, last battery update: @inverterService.InverterState.BatteryTimeStamp, last Solcast update: @(SolcastUpdate)</p>


@code {
    private readonly PeriodicTimer timer = new(TimeSpan.FromMinutes(1));
    private CancellationTokenSource tokenSource = new();

    private string ForecastEstimate(OctopusPriceSlot s) => s.pv_est_kwh != null ? Math.Round(s.pv_est_kwh.Value, 2).ToString(CultureInfo.InvariantCulture) : string.Empty;
    private string SolcastUpdate => inverterService.InverterState?.SolcastTimeStamp?.ToString() ?? "never";
    private bool hasSolcastData = false;
    private bool isSimulateMode = false;
    private bool manualOverridesExist = false;
    private DateOnly? lastDate = null;
    private ViewSelector.ViewType selectedView = ViewSelector.ViewType.Grid;
<<<<<<< HEAD
=======
    private string PriceStyle(OctopusPriceSlot slot) => $"text-align:center; color: {(slot.value_inc_vat < 0 ? "darkred" : "black")};";
>>>>>>> 4ac61f8c

    private RenderFragment? DateHeader(OctopusPriceSlot slot)
    {
        var date = DateOnly.FromDateTime(slot.valid_from.Date);

        @if (lastDate == null || lastDate.Value != date)
        {
            lastDate = date;
            return @<tr>
                       <td colspan="6" class="date-row">
                           <MudIcon Icon="@Icons.Material.Filled.CalendarMonth" Size="Size.Small"/>
                           @slot.valid_from.ToString("dd-MMM-yyyy")
                       </td>
                   </tr>;
        }

        return null;
    }

    private async Task CancelSlotAction(OctopusPriceSlot slot)
    {
        await inverterService.CancelSlotAction(slot);
        await RefreshData();
    }

    private async Task RefreshData()
    {
        // Get the latest data
        await inverterService.RefreshInverterState();
        lastDate = null;
        hasSolcastData = inverterService.InverterState.Prices.Any(x => x.pv_est_kwh != null);
        manualOverridesExist = inverterService.InverterState.Prices.Any(x => x.IsManualOverride);

        StateHasChanged();
    }

    private async Task ClearOverrides()
    {
        await inverterService.ClearOverrides();
        await RefreshData();
    }

    private async Task AdvanceSimulation()
    {
        await inverterService.AdvanceSimulation();
        await RefreshData();
    }

    private async Task ResetSimulation()
    {
        await inverterService.ResetSimulation();
        await RefreshData();
    }

    private async Task RunTimer()
    {
        while (await timer.WaitForNextTickAsync(tokenSource.Token))
            await RefreshData();
    }

    public void Dispose()
    {
        tokenSource.Cancel();
    }
    
    protected override async Task OnInitializedAsync()
    {
        var config = await inverterService.GetConfig();
        isSimulateMode = config.Simulate;

        await RefreshData();
        _ = RunTimer();

        await base.OnInitializedAsync();
    }
}<|MERGE_RESOLUTION|>--- conflicted
+++ resolved
@@ -43,20 +43,12 @@
             </div>
         }
 
-<<<<<<< HEAD
-        <ValueChip Icon="@Icons.Material.Filled.House" Value="@(Math.Round(inverterService.InverterState.HouseLoadkW, 1))"
-                   Description="Current load being consumed by the house" Units="kW"/>
-        <ValueChip Icon="@Icons.Material.Filled.SolarPower" Value="@(Math.Round(inverterService.InverterState.CurrentPVkW, 1))"
-                   Description="Current Solar PV generation" Units="kW"/>
-        <ValueChip Icon="@Icons.Material.Filled.WbSunny" Value="@(Math.Round(inverterService.InverterState.TodayPVkWh, 1))"
-=======
         <Battery ChargePercentage="@inverterService.InverterState.BatterySOC"/>
         <ValueChip Icon="@Icons.Material.Filled.House" Value="@inverterService.InverterState.HouseLoadkW"
                    Description="Current load being consumed by the house" Units="kW"/>
         <ValueChip Icon="@Icons.Material.Filled.SolarPower" Value="@inverterService.InverterState.CurrentPVkW"
                    Description="Current Solar PV generation" Units="kW"/>
         <ValueChip Icon="@Icons.Material.Filled.WbSunny" Value="@inverterService.InverterState.TodayPVkWh"
->>>>>>> 4ac61f8c
                    Description="Total Solar PV Generation today" Units="kWh"/>
         <ValueChip Icon="@Icons.Material.Filled.Timeline" Value="@inverterService.InverterState.ForecastPVkWh"
                    Description="@($"Solar PV Forecast {inverterService.InverterState.ForecastDayLabel}")" Units="kWh"/>
@@ -107,11 +99,7 @@
                         <div class="valid-to">&nbsp;- @slot.valid_to.ToString("HH:mm")</div>
                     </div>
                 </td>
-<<<<<<< HEAD
-                <td style="text-align: center;">@Math.Round(slot.value_inc_vat, 2)</td>
-=======
                 <td style="@PriceStyle(slot)">@Math.Round(slot.value_inc_vat, 2)</td>
->>>>>>> 4ac61f8c
                 <td><PriceType Type="@slot.PriceType"/></td>
                 <td><SlotPlan Slot="@slot"/></td>
                 <td><SlotActions Slot="@slot" OnCancelSlotAction="CancelSlotAction"/></td>
@@ -138,10 +126,7 @@
     private bool manualOverridesExist = false;
     private DateOnly? lastDate = null;
     private ViewSelector.ViewType selectedView = ViewSelector.ViewType.Grid;
-<<<<<<< HEAD
-=======
     private string PriceStyle(OctopusPriceSlot slot) => $"text-align:center; color: {(slot.value_inc_vat < 0 ? "darkred" : "black")};";
->>>>>>> 4ac61f8c
 
     private RenderFragment? DateHeader(OctopusPriceSlot slot)
     {

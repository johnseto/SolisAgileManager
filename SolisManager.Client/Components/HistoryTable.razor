--- conflicted
+++ resolved
@@ -31,10 +31,7 @@
                 <th>Period</th>
                 <th>Price (p/kWh)</th>
                 <th>Battery SOC</th>
-<<<<<<< HEAD
-=======
                 <th>Forecast (kWh)</th>
->>>>>>> 4ac61f8c
                 <th>Action Taken</th>
                 <th>Explanation</th>
             </tr>
@@ -47,10 +44,7 @@
                     <td>@entry.Start.ToString("HH:mm") - @entry.End.ToString("HH:mm")</td>
                     <td>@Math.Round(entry.Price, 2)</td>
                     <td>@Math.Round((decimal)entry.BatterySOC, 2)%</td>
-<<<<<<< HEAD
-=======
                     <td>@Math.Round(entry.ForecastKWH, 2)</td>
->>>>>>> 4ac61f8c
                     <td>@entry.Action.Humanize()</td>
                     <td>@entry.Reason</td>
                 </tr>
